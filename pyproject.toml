[tool.poetry]
name = "tess-asteroids"
version = "1.2.4"
description = "Create TPFs and LCs for solar system asteroids observed by NASA's TESS mission."
license = "MIT"
authors = ["Amy Tuson <amy.l.tuson@nasa.gov>",
           "Jorge Martinez-Palomera",
           "Christina Hedges"]
readme = "docs/README.md"
packages = [{include = "tess_asteroids", from = "src"}]

[tool.poetry.dependencies]
python = ">=3.9, <3.13"
tess-ephem = "^0.6.0"
tesscube = "^1.2"
numpy = "^1.26.4"
pandas = "^2.0"
astropy = "^5.3.4"
lkprf = "^1.1.1"
matplotlib = "^3.9"
lkspacecraft = "^1.0.5"
fbpca = "^1.0"
tqdm = "^4.67.1"
<<<<<<< HEAD
tess-backml = "^0.3.1"
=======
tesswcs = "^1.6.1"
>>>>>>> e784ea4a

[tool.poetry.group.dev]
optional = true

[tool.poetry.group.dev.dependencies]
mkdocs = "^1.6.0"
mkdocs-material = "^9.5.33"
ruff = "^0.6.2"
pytest = "^8.3.2"
mypy = "^1.11.2"
lightkurve = "^2.5.0"
mkdocstrings = {extras = ["python"], version = "^0.29.1"}
mkdocs-jupyter = "^0.25.1"

[build-system]
requires = ["poetry-core"]
build-backend = "poetry.core.masonry.api"

[tool.ruff]
# Assumes Python 3.9
target-version = "py39"

[tool.ruff.lint]
# Enable Pyflakes (`F`), a subset of pycodestyle (`E`) and isort (`I`).
select = ["E4", "E7", "E9", "F", "I"]<|MERGE_RESOLUTION|>--- conflicted
+++ resolved
@@ -21,11 +21,8 @@
 lkspacecraft = "^1.0.5"
 fbpca = "^1.0"
 tqdm = "^4.67.1"
-<<<<<<< HEAD
+tesswcs = "^1.6.1"
 tess-backml = "^0.3.1"
-=======
-tesswcs = "^1.6.1"
->>>>>>> e784ea4a
 
 [tool.poetry.group.dev]
 optional = true
