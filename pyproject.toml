[tool.poetry]
name = "tess-asteroids"
version = "0.5.0"
description = "Create TPFs and LCs for solar system asteroids observed by NASA's TESS mission."
license = "MIT"
authors = ["Amy Tuson <amy.l.tuson@nasa.gov>",
           "Jorge Martinez-Palomera",
           "Christina Hedges"]
readme = "README.md"
packages = [{include = "tess_asteroids", from = "src"}]

[tool.poetry.dependencies]
python = ">=3.9, <3.13"
tess-ephem = "^0.5.0"
tesscube = "^1.0.2dev"
numpy = "^1.26.4"
pandas = "^1.5.3"
astropy = "^5.3.4"
<<<<<<< HEAD
lkprf = "^1.1.1"
=======
matplotlib = "^3.9"
>>>>>>> 5cdd7773

[tool.poetry.group.dev.dependencies]
mkdocs = "^1.6.0"
mkdocstrings = "^0.25.2"
mkdocs-material = "^9.5.33"
ruff = "^0.6.2"
pytest = "^8.3.2"
mypy = "^1.11.2"
lightkurve = "^2.5.0"

[build-system]
requires = ["poetry-core"]
build-backend = "poetry.core.masonry.api"

[tool.ruff]
# Assumes Python 3.9
target-version = "py39"

[tool.ruff.lint]
# Enable Pyflakes (`F`), a subset of pycodestyle (`E`) and isort (`I`).
select = ["E4", "E7", "E9", "F", "I"]<|MERGE_RESOLUTION|>--- conflicted
+++ resolved
@@ -16,11 +16,8 @@
 numpy = "^1.26.4"
 pandas = "^1.5.3"
 astropy = "^5.3.4"
-<<<<<<< HEAD
 lkprf = "^1.1.1"
-=======
 matplotlib = "^3.9"
->>>>>>> 5cdd7773
 
 [tool.poetry.group.dev.dependencies]
 mkdocs = "^1.6.0"
